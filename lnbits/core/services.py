import asyncio
import json
from binascii import unhexlify
from io import BytesIO
from typing import Dict, List, Optional, Tuple
from urllib.parse import parse_qs, urlparse

import httpx
from fastapi import Depends, WebSocket, WebSocketDisconnect
from lnurl import LnurlErrorResponse
from lnurl import decode as decode_lnurl  # type: ignore
from loguru import logger

from lnbits import bolt11
from lnbits.db import Connection
from lnbits.decorators import (
    WalletTypeInfo,
    get_key_type,
    require_admin_key,
    require_invoice_key,
)
from lnbits.helpers import url_for, urlsafe_short_hash
from lnbits.requestvars import g
from lnbits.settings import FAKE_WALLET, get_wallet_class, readonly_variables, settings
from lnbits.wallets.base import PaymentResponse, PaymentStatus

from . import db
from .crud import (
    check_internal,
    create_admin_settings,
    create_payment,
    delete_wallet_payment,
    get_super_settings,
    get_wallet,
    get_wallet_payment,
    update_payment_details,
    update_payment_status,
)
from .models import Payment

try:
    from typing import TypedDict  # type: ignore
except ImportError:  # pragma: nocover
    from typing_extensions import TypedDict


class PaymentFailure(Exception):
    pass


class InvoiceFailure(Exception):
    pass


async def create_invoice(
    *,
    wallet_id: str,
    amount: int,  # in satoshis
    memo: str,
    description_hash: Optional[bytes] = None,
    unhashed_description: Optional[bytes] = None,
    extra: Optional[Dict] = None,
    webhook: Optional[str] = None,
    internal: Optional[bool] = False,
    conn: Optional[Connection] = None,
) -> Tuple[str, str]:
    invoice_memo = None if description_hash else memo

    # use the fake wallet if the invoice is for internal use only
    wallet = FAKE_WALLET if internal else get_wallet_class()

    ok, checking_id, payment_request, error_message = await wallet.create_invoice(
        amount=amount,
        memo=invoice_memo,
        description_hash=description_hash,
        unhashed_description=unhashed_description,
    )
    if not ok:
        raise InvoiceFailure(error_message or "unexpected backend error.")

    invoice = bolt11.decode(payment_request)

    amount_msat = amount * 1000
    await create_payment(
        wallet_id=wallet_id,
        checking_id=checking_id,
        payment_request=payment_request,
        payment_hash=invoice.payment_hash,
        amount=amount_msat,
        memo=memo,
        extra=extra,
        webhook=webhook,
        conn=conn,
    )

    return invoice.payment_hash, payment_request


async def pay_invoice(
    *,
    wallet_id: str,
    payment_request: str,
    max_sat: Optional[int] = None,
    extra: Optional[Dict] = None,
    description: str = "",
    conn: Optional[Connection] = None,
) -> str:
    """
    Pay a Lightning invoice.
    First, we create a temporary payment in the database with fees set to the reserve fee.
    We then check whether the balance of the payer would go negative.
    We then attempt to pay the invoice through the backend.
    If the payment is successful, we update the payment in the database with the payment details.
    If the payment is unsuccessful, we delete the temporary payment.
    If the payment is still in flight, we hope that some other process will regularly check for the payment.
    """
    invoice = bolt11.decode(payment_request)
    fee_reserve_msat = fee_reserve(invoice.amount_msat)
    async with (db.reuse_conn(conn) if conn else db.connect()) as conn:
        temp_id = invoice.payment_hash
        internal_id = f"internal_{invoice.payment_hash}"

        if invoice.amount_msat == 0:
            raise ValueError("Amountless invoices not supported.")
        if max_sat and invoice.amount_msat > max_sat * 1000:
            raise ValueError("Amount in invoice is too high.")

        # put all parameters that don't change here
        class PaymentKwargs(TypedDict):
            wallet_id: str
            payment_request: str
            payment_hash: str
            amount: int
            memo: str
            extra: Optional[Dict]

        payment_kwargs: PaymentKwargs = PaymentKwargs(
            wallet_id=wallet_id,
            payment_request=payment_request,
            payment_hash=invoice.payment_hash,
            amount=-invoice.amount_msat,
            memo=description or invoice.description or "",
            extra=extra,
        )

        # check_internal() returns the checking_id of the invoice we're waiting for
        internal_checking_id = await check_internal(invoice.payment_hash, conn=conn)
        if internal_checking_id:
            logger.debug(f"creating temporary internal payment with id {internal_id}")
            # create a new payment from this wallet
            await create_payment(
                checking_id=internal_id,
                fee=0,
                pending=False,
                conn=conn,
                **payment_kwargs,
            )
        else:
            logger.debug(f"creating temporary payment with id {temp_id}")
            # create a temporary payment here so we can check if
            # the balance is enough in the next step
            await create_payment(
                checking_id=temp_id,
                fee=-fee_reserve_msat,
                conn=conn,
                **payment_kwargs,
            )

        # do the balance check
        wallet = await get_wallet(wallet_id, conn=conn)
        assert wallet
        if wallet.balance_msat < 0:
            logger.debug("balance is too low, deleting temporary payment")
            if not internal_checking_id and wallet.balance_msat > -fee_reserve_msat:
                raise PaymentFailure(
                    f"You must reserve at least ({round(fee_reserve_msat/1000)} sat) to cover potential routing fees."
                )
            raise PermissionError("Insufficient balance.")

    if internal_checking_id:
        logger.debug(f"marking temporary payment as not pending {internal_checking_id}")
        # mark the invoice from the other side as not pending anymore
        # so the other side only has access to his new money when we are sure
        # the payer has enough to deduct from
        async with db.connect() as conn:
            await update_payment_status(
                checking_id=internal_checking_id, pending=False, conn=conn
            )

        # notify receiver asynchronously
        from lnbits.tasks import internal_invoice_queue

        logger.debug(f"enqueuing internal invoice {internal_checking_id}")
        await internal_invoice_queue.put(internal_checking_id)
    else:
        logger.debug(f"backend: sending payment {temp_id}")
        # actually pay the external invoice
        WALLET = get_wallet_class()
        payment: PaymentResponse = await WALLET.pay_invoice(
            payment_request, fee_reserve_msat
        )

        if payment.checking_id and payment.checking_id != temp_id:
            logger.warning(
                f"backend sent unexpected checking_id (expected: {temp_id} got: {payment.checking_id})"
            )

        logger.debug(f"backend: pay_invoice finished {temp_id}")
        if payment.checking_id and payment.ok != False:
            # payment.ok can be True (paid) or None (pending)!
            logger.debug(f"updating payment {temp_id}")
            async with db.connect() as conn:
                await update_payment_details(
                    checking_id=temp_id,
                    pending=payment.ok != True,
                    fee=payment.fee_msat,
                    preimage=payment.preimage,
                    new_checking_id=payment.checking_id,
                    conn=conn,
                )
                logger.debug(f"payment successful {payment.checking_id}")
        elif payment.checking_id is None and payment.ok == False:
            # payment failed
            logger.warning(f"backend sent payment failure")
            async with db.connect() as conn:
                logger.debug(f"deleting temporary payment {temp_id}")
                await delete_wallet_payment(temp_id, wallet_id, conn=conn)
            raise PaymentFailure(
                f"Payment failed: {payment.error_message}"
                or "Payment failed, but backend didn't give us an error message."
            )
        else:
            logger.warning(
                f"didn't receive checking_id from backend, payment may be stuck in database: {temp_id}"
            )

    return invoice.payment_hash


async def redeem_lnurl_withdraw(
    wallet_id: str,
    lnurl_request: str,
    memo: Optional[str] = None,
    extra: Optional[Dict] = None,
    wait_seconds: int = 0,
    conn: Optional[Connection] = None,
) -> None:
    if not lnurl_request:
        return None

    res = {}

    async with httpx.AsyncClient() as client:
        lnurl = decode_lnurl(lnurl_request)
        r = await client.get(str(lnurl))
        res = r.json()

    try:
        _, payment_request = await create_invoice(
            wallet_id=wallet_id,
            amount=int(res["maxWithdrawable"] / 1000),
            memo=memo or res["defaultDescription"] or "",
            extra=extra,
            conn=conn,
        )
    except:
        logger.warning(
            f"failed to create invoice on redeem_lnurl_withdraw from {lnurl}. params: {res}"
        )
        return None

    if wait_seconds:
        await asyncio.sleep(wait_seconds)

    params = {"k1": res["k1"], "pr": payment_request}

    try:
        params["balanceNotify"] = url_for(
            f"/withdraw/notify/{urlparse(lnurl_request).netloc}",
            external=True,
            wal=wallet_id,
        )
    except Exception:
        pass

    async with httpx.AsyncClient() as client:
        try:
            await client.get(res["callback"], params=params)
        except Exception:
            pass


async def perform_lnurlauth(
    callback: str,
    wallet: WalletTypeInfo = Depends(require_admin_key),
    conn: Optional[Connection] = None,
) -> Optional[LnurlErrorResponse]:
    cb = urlparse(callback)

    k1 = unhexlify(parse_qs(cb.query)["k1"][0])

    key = wallet.wallet.lnurlauth_key(cb.netloc)

    def int_to_bytes_suitable_der(x: int) -> bytes:
        """for strict DER we need to encode the integer with some quirks"""
        b = x.to_bytes((x.bit_length() + 7) // 8, "big")

        if len(b) == 0:
            # ensure there's at least one byte when the int is zero
            return bytes([0])

        if b[0] & 0x80 != 0:
            # ensure it doesn't start with a 0x80 and so it isn't
            # interpreted as a negative number
            return bytes([0]) + b

        return b

    def encode_strict_der(r_int, s_int, order):
        # if s > order/2 verification will fail sometimes
        # so we must fix it here (see https://github.com/indutny/elliptic/blob/e71b2d9359c5fe9437fbf46f1f05096de447de57/lib/elliptic/ec/index.js#L146-L147)
        if s_int > order // 2:
            s_int = order - s_int

        # now we do the strict DER encoding copied from
        # https://github.com/KiriKiri/bip66 (without any checks)
        r = int_to_bytes_suitable_der(r_int)
        s = int_to_bytes_suitable_der(s_int)

        r_len = len(r)
        s_len = len(s)
        sign_len = 6 + r_len + s_len

        signature = BytesIO()
        signature.write(0x30.to_bytes(1, "big", signed=False))
        signature.write((sign_len - 2).to_bytes(1, "big", signed=False))
        signature.write(0x02.to_bytes(1, "big", signed=False))
        signature.write(r_len.to_bytes(1, "big", signed=False))
        signature.write(r)
        signature.write(0x02.to_bytes(1, "big", signed=False))
        signature.write(s_len.to_bytes(1, "big", signed=False))
        signature.write(s)

        return signature.getvalue()

    sig = key.sign_digest_deterministic(k1, sigencode=encode_strict_der)

    async with httpx.AsyncClient() as client:
        r = await client.get(
            callback,
            params={
                "k1": k1.hex(),
                "key": key.verifying_key.to_string("compressed").hex(),
                "sig": sig.hex(),
            },
        )
        try:
            resp = json.loads(r.text)
            if resp["status"] == "OK":
                return None

            return LnurlErrorResponse(reason=resp["reason"])
        except (KeyError, json.decoder.JSONDecodeError):
            return LnurlErrorResponse(
                reason=r.text[:200] + "..." if len(r.text) > 200 else r.text
            )


async def check_transaction_status(
    wallet_id: str, payment_hash: str, conn: Optional[Connection] = None
) -> PaymentStatus:
    payment: Optional[Payment] = await get_wallet_payment(
        wallet_id, payment_hash, conn=conn
    )
    if not payment:
        return PaymentStatus(None)
    if not payment.pending:
        # note: before, we still checked the status of the payment again
        return PaymentStatus(True)

    status: PaymentStatus = await payment.check_status()
    return status


# WARN: this same value must be used for balance check and passed to WALLET.pay_invoice(), it may cause a vulnerability if the values differ
def fee_reserve(amount_msat: int) -> int:
<<<<<<< HEAD
    reserve_min = settings.lnbits_reserve_fee_min
    reserve_percent = settings.lnbits_reserve_fee_percent
    return max(int(reserve_min), int(amount_msat * reserve_percent / 100.0))


async def update_wallet_balance(wallet_id: str, amount: int):
    internal_id = f"internal_{urlsafe_short_hash()}"
    payment = await create_payment(
        wallet_id=wallet_id,
        checking_id=internal_id,
        payment_request="admin_internal",
        payment_hash="admin_internal",
        amount=amount * 1000,
        memo="Admin top up",
        pending=False,
    )
    # manually send this for now
    from lnbits.tasks import internal_invoice_queue

    await internal_invoice_queue.put(internal_id)
    return payment


async def check_admin_settings():

    if settings.lnbits_admin_ui:

        sets = await get_super_settings()
        if not sets:
            # create new settings if table is empty
            logger.warning(
                "settings empty. inserting new settings and creating admin account"
            )
            await create_admin_settings()
            logger.warning("initialized settings from enviroment variables.")
            sets = await get_super_settings()

        if sets:
            for key, value in sets.dict().items():
                if not key in readonly_variables:
                    try:
                        setattr(settings, key, value)
                    except:
                        logger.error(f"error overriding setting: {key}, value: {value}")

        # printing settings for debugging
        logger.debug(f"Admin settings:")
        for key, value in settings.dict(exclude_none=True).items():
            logger.debug(f"{key}: {value}")

        http = "https" if settings.lnbits_force_https else "http"
        admin_url = (
            f"{http}://{settings.host}:{settings.port}/wallet?usr={settings.super_user}"
        )
        logger.success(f"✔️ Access admin user account at: {admin_url}")

        # callback for saas
        if (
            settings.lnbits_saas_callback
            and settings.lnbits_saas_secret
            and settings.lnbits_saas_instance_id
        ):
            settings.send_admin_user_to_saas()
=======
    return max(int(RESERVE_FEE_MIN), int(amount_msat * RESERVE_FEE_PERCENT / 100.0))


class WebsocketConnectionManager:
    def __init__(self):
        self.active_connections: List[WebSocket] = []

    async def connect(self, websocket: WebSocket):
        await websocket.accept()
        logger.debug(websocket)
        self.active_connections.append(websocket)

    def disconnect(self, websocket: WebSocket):
        self.active_connections.remove(websocket)

    async def send_data(self, message: str, item_id: str):
        for connection in self.active_connections:
            if connection.path_params["item_id"] == item_id:
                await connection.send_text(message)


websocketManager = WebsocketConnectionManager()


async def websocketUpdater(item_id, data):
    return await websocketManager.send_data(f"{data}", item_id)
>>>>>>> 922549b0
<|MERGE_RESOLUTION|>--- conflicted
+++ resolved
@@ -384,7 +384,6 @@
 
 # WARN: this same value must be used for balance check and passed to WALLET.pay_invoice(), it may cause a vulnerability if the values differ
 def fee_reserve(amount_msat: int) -> int:
-<<<<<<< HEAD
     reserve_min = settings.lnbits_reserve_fee_min
     reserve_percent = settings.lnbits_reserve_fee_percent
     return max(int(reserve_min), int(amount_msat * reserve_percent / 100.0))
@@ -448,9 +447,6 @@
             and settings.lnbits_saas_instance_id
         ):
             settings.send_admin_user_to_saas()
-=======
-    return max(int(RESERVE_FEE_MIN), int(amount_msat * RESERVE_FEE_PERCENT / 100.0))
-
 
 class WebsocketConnectionManager:
     def __init__(self):
@@ -474,5 +470,4 @@
 
 
 async def websocketUpdater(item_id, data):
-    return await websocketManager.send_data(f"{data}", item_id)
->>>>>>> 922549b0
+    return await websocketManager.send_data(f"{data}", item_id)