import datetime

from loguru import logger
from sqlalchemy.exc import OperationalError  # type: ignore

from lnbits import bolt11


async def m000_create_migrations_table(db):
    await db.execute(
        """
    CREATE TABLE IF NOT EXISTS dbversions (
        db TEXT PRIMARY KEY,
        version INT NOT NULL
    )
    """
    )


async def m001_initial(db):
    """
    Initial LNbits tables.
    """
    await db.execute(
        """
        CREATE TABLE IF NOT EXISTS accounts (
            id TEXT PRIMARY KEY,
            email TEXT,
            pass TEXT
        );
    """
    )
    await db.execute(
        """
        CREATE TABLE IF NOT EXISTS extensions (
            "user" TEXT NOT NULL,
            extension TEXT NOT NULL,
            active BOOLEAN DEFAULT false,

            UNIQUE ("user", extension)
        );
    """
    )
    await db.execute(
        """
        CREATE TABLE IF NOT EXISTS wallets (
            id TEXT PRIMARY KEY,
            name TEXT NOT NULL,
            "user" TEXT NOT NULL,
            adminkey TEXT NOT NULL,
            inkey TEXT
        );
    """
    )
    await db.execute(
        f"""
        CREATE TABLE IF NOT EXISTS apipayments (
            payhash TEXT NOT NULL,
            amount {db.big_int} NOT NULL,
            fee INTEGER NOT NULL DEFAULT 0,
            wallet TEXT NOT NULL,
            pending BOOLEAN NOT NULL,
            memo TEXT,
            time TIMESTAMP NOT NULL DEFAULT {db.timestamp_now},
            UNIQUE (wallet, payhash)
        );
    """
    )

    await db.execute(
        """
        CREATE VIEW balances AS
        SELECT wallet, COALESCE(SUM(s), 0) AS balance FROM (
            SELECT wallet, SUM(amount) AS s  -- incoming
            FROM apipayments
            WHERE amount > 0 AND pending = false  -- don't sum pending
            GROUP BY wallet
            UNION ALL
            SELECT wallet, SUM(amount + fee) AS s  -- outgoing, sum fees
            FROM apipayments
            WHERE amount < 0  -- do sum pending
            GROUP BY wallet
        )x
        GROUP BY wallet;
    """
    )


async def m002_add_fields_to_apipayments(db):
    """
    Adding fields to apipayments for better accounting,
    and renaming payhash to checking_id since that is what it really is.
    """
    try:
        await db.execute("ALTER TABLE apipayments RENAME COLUMN payhash TO checking_id")
        await db.execute("ALTER TABLE apipayments ADD COLUMN hash TEXT")
        await db.execute("CREATE INDEX by_hash ON apipayments (hash)")
        await db.execute("ALTER TABLE apipayments ADD COLUMN preimage TEXT")
        await db.execute("ALTER TABLE apipayments ADD COLUMN bolt11 TEXT")
        await db.execute("ALTER TABLE apipayments ADD COLUMN extra TEXT")

        import json

        rows = await (await db.execute("SELECT * FROM apipayments")).fetchall()
        for row in rows:
            if not row["memo"] or not row["memo"].startswith("#"):
                continue

            for ext in ["withdraw", "events", "lnticket", "paywall", "tpos"]:
                prefix = "#" + ext + " "
                if row["memo"].startswith(prefix):
                    new = row["memo"][len(prefix) :]
                    await db.execute(
                        """
                        UPDATE apipayments SET extra = ?, memo = ?
                        WHERE checking_id = ? AND memo = ?
                        """,
                        (
                            json.dumps({"tag": ext}),
                            new,
                            row["checking_id"],
                            row["memo"],
                        ),
                    )
                    break
    except OperationalError:
        # this is necessary now because it may be the case that this migration will
        # run twice in some environments.
        # catching errors like this won't be necessary in anymore now that we
        # keep track of db versions so no migration ever runs twice.
        pass


async def m003_add_invoice_webhook(db):
    """
    Special column for webhook endpoints that can be assigned
    to each different invoice.
    """

    await db.execute("ALTER TABLE apipayments ADD COLUMN webhook TEXT")
    await db.execute("ALTER TABLE apipayments ADD COLUMN webhook_status TEXT")


async def m004_ensure_fees_are_always_negative(db):
    """
    Use abs() so wallet backends don't have to care about the sign of the fees.
    """

    await db.execute("DROP VIEW balances")
    await db.execute(
        """
        CREATE VIEW balances AS
        SELECT wallet, COALESCE(SUM(s), 0) AS balance FROM (
            SELECT wallet, SUM(amount) AS s  -- incoming
            FROM apipayments
            WHERE amount > 0 AND pending = false  -- don't sum pending
            GROUP BY wallet
            UNION ALL
            SELECT wallet, SUM(amount - abs(fee)) AS s  -- outgoing, sum fees
            FROM apipayments
            WHERE amount < 0  -- do sum pending
            GROUP BY wallet
        )x
        GROUP BY wallet;
    """
    )


async def m005_balance_check_balance_notify(db):
    """
    Keep track of balanceCheck-enabled lnurl-withdrawals to be consumed by an LNbits wallet and of balanceNotify URLs supplied by users to empty their wallets.
    """

    await db.execute(
        """
        CREATE TABLE IF NOT EXISTS balance_check (
          wallet TEXT NOT NULL REFERENCES wallets (id),
          service TEXT NOT NULL,
          url TEXT NOT NULL,

          UNIQUE(wallet, service)
        );
    """
    )

    await db.execute(
        """
        CREATE TABLE IF NOT EXISTS balance_notify (
          wallet TEXT NOT NULL REFERENCES wallets (id),
          url TEXT NOT NULL,

          UNIQUE(wallet, url)
        );
    """
    )


<<<<<<< HEAD
async def m006_create_admin_settings_table(db):
    await db.execute(
        """
        CREATE TABLE IF NOT EXISTS settings (
            super_user TEXT,
            editable_settings TEXT NOT NULL DEFAULT '{}'
        );
    """
    )
=======
async def m006_add_invoice_expiry_to_apipayments(db):
    """
    Adds invoice expiry column to apipayments.
    """
    try:
        await db.execute("ALTER TABLE apipayments ADD COLUMN expiry TIMESTAMP")
    except OperationalError:
        pass


async def m007_set_invoice_expiries(db):
    """
    Precomputes invoice expiry for existing pending incoming payments.
    """
    try:
        rows = await (
            await db.execute(
                f"""
                SELECT bolt11, checking_id
                FROM apipayments
                WHERE pending = true
                AND amount > 0
                AND bolt11 IS NOT NULL
                AND expiry IS NULL
                AND time < {db.timestamp_now}
                """
            )
        ).fetchall()
        if len(rows):
            logger.info(f"Mirgraion: Checking expiry of {len(rows)} invoices")
        for i, (
            payment_request,
            checking_id,
        ) in enumerate(rows):
            try:
                invoice = bolt11.decode(payment_request)
                if invoice.expiry is None:
                    continue

                expiration_date = datetime.datetime.fromtimestamp(
                    invoice.date + invoice.expiry
                )
                logger.info(
                    f"Mirgraion: {i+1}/{len(rows)} setting expiry of invoice {invoice.payment_hash} to {expiration_date}"
                )
                await db.execute(
                    """
                    UPDATE apipayments SET expiry = ?
                    WHERE checking_id = ? AND amount > 0
                    """,
                    (
                        db.datetime_to_timestamp(expiration_date),
                        checking_id,
                    ),
                )
            except:
                continue
    except OperationalError:
        # this is necessary now because it may be the case that this migration will
        # run twice in some environments.
        # catching errors like this won't be necessary in anymore now that we
        # keep track of db versions so no migration ever runs twice.
        pass
>>>>>>> 5d6d1fb8
<|MERGE_RESOLUTION|>--- conflicted
+++ resolved
@@ -195,17 +195,6 @@
     )
 
 
-<<<<<<< HEAD
-async def m006_create_admin_settings_table(db):
-    await db.execute(
-        """
-        CREATE TABLE IF NOT EXISTS settings (
-            super_user TEXT,
-            editable_settings TEXT NOT NULL DEFAULT '{}'
-        );
-    """
-    )
-=======
 async def m006_add_invoice_expiry_to_apipayments(db):
     """
     Adds invoice expiry column to apipayments.
@@ -269,4 +258,13 @@
         # catching errors like this won't be necessary in anymore now that we
         # keep track of db versions so no migration ever runs twice.
         pass
->>>>>>> 5d6d1fb8
+
+async def m008_create_admin_settings_table(db):
+    await db.execute(
+        """
+        CREATE TABLE IF NOT EXISTS settings (
+            super_user TEXT,
+            editable_settings TEXT NOT NULL DEFAULT '{}'
+        );
+    """
+    )