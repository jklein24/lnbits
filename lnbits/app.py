import asyncio
import importlib
import logging
import signal
import sys
import traceback
from http import HTTPStatus

from fastapi import FastAPI, Request
from fastapi.exceptions import HTTPException, RequestValidationError
from fastapi.middleware.cors import CORSMiddleware
from fastapi.middleware.gzip import GZipMiddleware
from fastapi.responses import JSONResponse
from fastapi.staticfiles import StaticFiles
from loguru import logger

from lnbits.core.tasks import register_task_listeners
from lnbits.settings import get_wallet_class, set_wallet_class, settings

from .commands import migrate_databases
from .core import core_app
from .core.services import check_admin_settings
from .core.views.generic import core_html_routes
from .helpers import (
    get_css_vendored,
    get_js_vendored,
    get_valid_extensions,
    template_renderer,
    url_for_vendored,
)
from .requestvars import g
from .tasks import (
    catch_everything_and_restart,
    check_pending_payments,
    internal_invoice_listener,
    invoice_listener,
    webhook_handler,
)


def create_app() -> FastAPI:

    configure_logger()

    app = FastAPI(
        title="LNbits API",
        description="API for LNbits, the free and open source bitcoin wallet and accounts system with plugins.",
        license_info={
            "name": "MIT License",
            "url": "https://raw.githubusercontent.com/lnbits/lnbits/main/LICENSE",
        },
    )

    app.mount("/static", StaticFiles(packages=[("lnbits", "static")]), name="static")
    app.mount(
        "/core/static",
        StaticFiles(packages=[("lnbits.core", "static")]),
        name="core_static",
    )

    g().base_url = f"http://{settings.host}:{settings.port}"

    app.add_middleware(
        CORSMiddleware, allow_origins=["*"], allow_methods=["*"], allow_headers=["*"]
    )

<<<<<<< HEAD
=======
    g().config = lnbits.settings
    g().base_url = f"http://{lnbits.settings.HOST}:{lnbits.settings.PORT}"

>>>>>>> b0075726
    app.add_middleware(GZipMiddleware, minimum_size=1000)

    register_startup(app)
    register_assets(app)
    register_routes(app)
    register_async_tasks(app)
    register_exception_handlers(app)

    return app


async def check_funding_source() -> None:

    original_sigint_handler = signal.getsignal(signal.SIGINT)

    def signal_handler(signal, frame):
        logger.debug(f"SIGINT received, terminating LNbits.")
        sys.exit(1)

    signal.signal(signal.SIGINT, signal_handler)

    WALLET = get_wallet_class()
    while True:
        try:
            error_message, balance = await WALLET.status()
            if not error_message:
                break
            logger.error(
                f"The backend for {WALLET.__class__.__name__} isn't working properly: '{error_message}'",
                RuntimeWarning,
            )
        except:
            pass
        logger.info("Retrying connection to backend in 5 seconds...")
        await asyncio.sleep(5)
    signal.signal(signal.SIGINT, original_sigint_handler)
    logger.info(
        f"✔️ Backend {WALLET.__class__.__name__} connected and with a balance of {balance} msat."
    )


def register_routes(app: FastAPI) -> None:
    """Register FastAPI routes / LNbits extensions."""
    app.include_router(core_app)
    app.include_router(core_html_routes)

    for ext in get_valid_extensions():
        try:
            ext_module = importlib.import_module(f"lnbits.extensions.{ext.code}")
            ext_route = getattr(ext_module, f"{ext.code}_ext")

            if hasattr(ext_module, f"{ext.code}_start"):
                ext_start_func = getattr(ext_module, f"{ext.code}_start")
                ext_start_func()

            if hasattr(ext_module, f"{ext.code}_static_files"):
                ext_statics = getattr(ext_module, f"{ext.code}_static_files")
                for s in ext_statics:
                    app.mount(s["path"], s["app"], s["name"])

            logger.trace(f"adding route for extension {ext_module}")
            app.include_router(ext_route)
        except Exception as e:
            logger.error(str(e))
            raise ImportError(
                f"Please make sure that the extension `{ext.code}` follows conventions."
            )


def register_startup(app: FastAPI):
    @app.on_event("startup")
    async def lnbits_startup():

        try:
            # 1. wait till migration is done
            await migrate_databases()

            # 2. setup admin settings
            await check_admin_settings()

            log_server_info()

            # 3. initialize WALLET
            set_wallet_class()

            # 4. initialize funding source
            await check_funding_source()
        except Exception as e:
            logger.error(str(e))
            raise ImportError("Failed to run 'startup' event.")


def log_server_info():
    logger.info("Starting LNbits")
    logger.info(f"Host: {settings.host}")
    logger.info(f"Port: {settings.port}")
    logger.info(f"Debug: {settings.debug}")
    logger.info(f"Site title: {settings.lnbits_site_title}")
    logger.info(f"Funding source: {settings.lnbits_backend_wallet_class}")
    logger.info(f"Data folder: {settings.lnbits_data_folder}")
    logger.info(f"Git version: {settings.lnbits_commit}")
    logger.info(f"Database: {get_db_vendor_name()}")
    logger.info(f"Service fee: {settings.lnbits_service_fee}")


def get_db_vendor_name():
    db_url = settings.lnbits_database_url
    return (
        "PostgreSQL"
        if db_url and db_url.startswith("postgres://")
        else "CockroachDB"
        if db_url and db_url.startswith("cockroachdb://")
        else "SQLite"
    )


def register_assets(app: FastAPI):
    """Serve each vendored asset separately or a bundle."""

    @app.on_event("startup")
    async def vendored_assets_variable():
        if settings.debug:
            g().VENDORED_JS = map(url_for_vendored, get_js_vendored())
            g().VENDORED_CSS = map(url_for_vendored, get_css_vendored())
        else:
            g().VENDORED_JS = ["/static/bundle.js"]
            g().VENDORED_CSS = ["/static/bundle.css"]


def register_async_tasks(app):
    @app.route("/wallet/webhook")
    async def webhook_listener():
        return await webhook_handler()

    @app.on_event("startup")
    async def listeners():
        loop = asyncio.get_event_loop()
        loop.create_task(catch_everything_and_restart(check_pending_payments))
        loop.create_task(catch_everything_and_restart(invoice_listener))
        loop.create_task(catch_everything_and_restart(internal_invoice_listener))
        await register_task_listeners()
        # await run_deferred_async() # calle: doesn't do anyting?

    @app.on_event("shutdown")
    async def stop_listeners():
        pass


def register_exception_handlers(app: FastAPI):
    @app.exception_handler(Exception)
    async def exception_handler(request: Request, exc: Exception):
        etype, _, tb = sys.exc_info()
        traceback.print_exception(etype, exc, tb)
        logger.error(f"Exception: {str(exc)}")
        # Only the browser sends "text/html" request
        # not fail proof, but everything else get's a JSON response
        if (
            request.headers
            and "accept" in request.headers
            and "text/html" in request.headers["accept"]
        ):
            return template_renderer().TemplateResponse(
                "error.html", {"request": request, "err": f"Error: {str(exc)}"}
            )

        return JSONResponse(
            status_code=HTTPStatus.INTERNAL_SERVER_ERROR,
            content={"detail": str(exc)},
        )

    @app.exception_handler(RequestValidationError)
    async def validation_exception_handler(
        request: Request, exc: RequestValidationError
    ):
        logger.error(f"RequestValidationError: {str(exc)}")
        # Only the browser sends "text/html" request
        # not fail proof, but everything else get's a JSON response

        if (
            request.headers
            and "accept" in request.headers
            and "text/html" in request.headers["accept"]
        ):
            return template_renderer().TemplateResponse(
                "error.html",
                {"request": request, "err": f"Error: {str(exc)}"},
            )

        return JSONResponse(
            status_code=HTTPStatus.BAD_REQUEST,
            content={"detail": str(exc)},
        )

    @app.exception_handler(HTTPException)
    async def http_exception_handler(request: Request, exc: HTTPException):
        logger.error(f"HTTPException {exc.status_code}: {exc.detail}")
        # Only the browser sends "text/html" request
        # not fail proof, but everything else get's a JSON response

        if (
            request.headers
            and "accept" in request.headers
            and "text/html" in request.headers["accept"]
        ):
            return template_renderer().TemplateResponse(
                "error.html",
                {
                    "request": request,
                    "err": f"HTTP Error {exc.status_code}: {exc.detail}",
                },
            )

        return JSONResponse(
            status_code=exc.status_code,
            content={"detail": exc.detail},
        )

    @app.exception_handler(RequestValidationError)
    async def validation_exception_handler(
        request: Request, exc: RequestValidationError
    ):
        # Only the browser sends "text/html" request
        # not fail proof, but everything else get's a JSON response

        if (
            request.headers
            and "accept" in request.headers
            and "text/html" in request.headers["accept"]
        ):
            return template_renderer().TemplateResponse(
                "error.html",
                {"request": request, "err": f"{exc.errors()} is not a valid UUID."},
            )

        return JSONResponse(
            status_code=HTTPStatus.NO_CONTENT,
            content={"detail": exc.errors()},
        )


def configure_logger() -> None:
    logger.remove()
    log_level: str = "DEBUG" if settings.debug else "INFO"
    formatter = Formatter()
    logger.add(sys.stderr, level=log_level, format=formatter.format)

    logging.getLogger("uvicorn").handlers = [InterceptHandler()]
    logging.getLogger("uvicorn.access").handlers = [InterceptHandler()]


class Formatter:
    def __init__(self):
        self.padding = 0
        self.minimal_fmt: str = "<green>{time:YYYY-MM-DD HH:mm:ss.SS}</green> | <level>{level}</level> | <level>{message}</level>\n"
        if settings.debug:
            self.fmt: str = "<green>{time:YYYY-MM-DD HH:mm:ss.SS}</green> | <level>{level: <4}</level> | <cyan>{name}</cyan>:<cyan>{function}</cyan>:<cyan>{line}</cyan> | <level>{message}</level>\n"
        else:
            self.fmt: str = self.minimal_fmt

    def format(self, record):
        function = "{function}".format(**record)
        if function == "emit":  # uvicorn logs
            return self.minimal_fmt
        return self.fmt


class InterceptHandler(logging.Handler):
    def emit(self, record):
        try:
            level = logger.level(record.levelname).name
        except ValueError:
            level = record.levelno
        logger.log(level, record.getMessage())<|MERGE_RESOLUTION|>--- conflicted
+++ resolved
@@ -64,12 +64,6 @@
         CORSMiddleware, allow_origins=["*"], allow_methods=["*"], allow_headers=["*"]
     )
 
-<<<<<<< HEAD
-=======
-    g().config = lnbits.settings
-    g().base_url = f"http://{lnbits.settings.HOST}:{lnbits.settings.PORT}"
-
->>>>>>> b0075726
     app.add_middleware(GZipMiddleware, minimum_size=1000)
 
     register_startup(app)
