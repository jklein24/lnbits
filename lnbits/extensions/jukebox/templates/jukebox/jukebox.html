{% extends "public.html" %} {% block page %} {% raw %}
<div class="row q-col-gutter-md justify-center">
  <div class="col-12 col-sm-6 col-md-5 col-lg-4">
    <q-card class="q-pa-lg">
      <q-card-section class="q-pa-none">
        <p style="font-size: 22px">Currently playing</p>
        <div class="row">
          <div class="col-4">
            <img style="width: 100px" :src="currentPlay.image" />
          </div>
          <div class="col-8">
            <strong style="font-size: 20px">{{ currentPlay.name }}</strong
            ><br />
            <strong style="font-size: 15px">{{ currentPlay.artist }}</strong>
          </div>
        </div>
      </q-card-section>
    </q-card>

    <q-card class="q-mt-lg">
      <q-card-section>
        <p style="font-size: 22px">Pick a song</p>
        <q-select
          outlined
          v-model="playlist"
          :options="playlists"
          label="playlists"
          @input="selectPlaylist()"
        >
        </q-select>
      </q-card-section>
      <q-card-section class="q-pa-none">
        <q-separator></q-separator>
        <q-virtual-scroll
          style="max-height: 300px"
          :items="currentPlaylist"
          separator
        >
          <template v-slot="{ item, index }">
            <q-item
              :key="index"
              dense
              clickable
              v-ripple
              @click="payForSong(item.id, item.name, item.artist, item.image)"
            >
              <q-item-section>
                <q-item-label>
                  {{ item.name }} - ({{ item.artist }})
                </q-item-label>
              </q-item-section>
            </q-item>
          </template>
        </q-virtual-scroll>
      </q-card-section>
    </q-card>
  </div>

  <q-dialog v-model="receive.dialogues.first" position="top">
    <q-card class="q-pa-lg lnbits__dialog-card">
      <q-card-section class="q-pa-none">
        <div class="row">
          <div class="col-4">
            <img style="width: 100px" :src="receive.image" />
          </div>
          <div class="col-8">
            <strong style="font-size: 20px">{{ receive.name }}</strong><br />
            <strong style="font-size: 15px">{{ receive.artist }}</strong>
          </div>
        </div>
      </q-card-section>
      <br />
      <div class="row q-mt-lg q-gutter-sm">
        <q-btn outline color="grey" @click="getInvoice(receive.id)"
          >Play for {% endraw %}{{ price }}{% raw %} sats
        </q-btn>
      </div>
    </q-card>
  </q-dialog>
  <q-dialog v-model="receive.dialogues.second" position="top">
    <q-card class="q-pa-lg lnbits__dialog-card">
      <q-responsive :ratio="1" class="q-mx-xl q-mb-md">
        <qrcode
          :value="'lightning:' + receive.paymentReq"
          :options="{width: 800}"
          class="rounded-borders"
        ></qrcode>
      </q-responsive>
      <div class="row q-mt-lg q-gutter-sm">
        <q-btn outline color="grey" @click="copyText(receive.paymentReq)"
          >Copy invoice</q-btn
        >
      </div>
    </q-card>
  </q-dialog>
</div>
{% endraw %} {% endblock %} {% block scripts %}
<script src="{{ url_for('static', filename='vendor/vue-qrcode@1.0.2/vue-qrcode.min.js') }}"></script>
<style></style>
<script>
  Vue.component(VueQrcode.name, VueQrcode)

  new Vue({
    el: '#vue',
    mixins: [windowMixin],
    data() {
      return {
        currentPlaylist: [],
        currentlyPlaying: {},
        cancelListener: () => {},
        playlists: {},
        playlist: '',
        heavyList: [],
        selectedWallet: {},
        paid: false,
        receive: {
          dialogues: {
            first: false,
            second: false
          },
          paymentReq: '',
          paymentHash: '',
          name: '',
          artist: '',
          image: '',
          id: '',
          showQR: false
        }
      }
    },
    computed: {
      currentPlay() {
        return this.currentlyPlaying
      }
    },
    methods: {
<<<<<<< HEAD
=======
      cancelPayment: function () {
        this.paymentReq = null
        clearInterval(this.paymentDialog.checker)
        if (this.paymentDialog.dismissMsg) {
          this.paymentDialog.dismissMsg()
        }
      },
      closeReceiveDialog() {},
>>>>>>> 5eb208b8
      payForSong(song_id, name, artist, image) {
        self = this
        self.receive.name = name
        self.receive.artist = artist
        self.receive.image = image
        self.receive.id = song_id
        self.receive.dialogues.first = true
      },
      startPaymentNotifier() {
        this.cancelListener()

        this.cancelListener = LNbits.events.onInvoicePaid(
          this.selectedWallet,
          payment => {
            this.paid = true
            this.receive.dialogues.first = false
            this.receive.dialogues.second = false
            LNbits.api
              .request(
                'GET',
                '/jukebox/api/v1/jukebox/jb/invoicep/' +
                  this.receive.id +
                  '/{{ juke_id }}/' +
                  this.receive.paymentHash
              )
              .then(response1 => {
                if (response1.data[2] == this.receive.id) {
                  setTimeout(() => {
                    this.getCurrent()
                  }, 500)
                  this.$q.notify({
                    color: 'green',
                    message:
                      'Success! "' +
                      this.receive.name +
                      '" will be played soon',
                    timeout: 3000
                  })

                  this.paid = false
                  response1 = []
                }
              })
              .catch(err => {
                LNbits.utils.notifyApiError(err)
                self.paid = false
                response1 = []
              })
          }
        )
      },
      getInvoice(song_id) {
        self = this
        LNbits.api
          .request(
            'GET',
            '/jukebox/api/v1/jukebox/jb/invoice/' +
              '{{ juke_id }}' +
              '/' +
              song_id
          )
          .then(function (response) {
            self.receive.paymentReq = response.data[0][1]
            self.receive.paymentHash = response.data[0][0]
            self.receive.dialogues.second = true
<<<<<<< HEAD
            self.$q.notify({
              message: 'Processing'
            })
=======

            var paymentChecker = setInterval(function () {
              if (!self.paid) {
                self.checkInvoice(self.receive.paymentHash, '{{ juke_id }}')
              }
              if (self.paid) {
                clearInterval(paymentChecker)
                self.paid = true
                self.receive.dialogues.first = false
                self.receive.dialogues.second = false
                self.$q.notify({
                  message: 'Processing'
                })
                LNbits.api
                  .request(
                    'GET',
                    '/jukebox/api/v1/jukebox/jb/invoicep/' +
                      song_id +
                      '/{{ juke_id }}/' +
                      self.receive.paymentHash
                  )
                  .then(function (response1) {
                    if (response1.data[2] == song_id) {
                      setTimeout(function () {
                        self.getCurrent()
                      }, 500)
                      self.$q.notify({
                        color: 'green',
                        message:
                          'Success! "' +
                          self.receive.name +
                          '" will be played soon',
                        timeout: 3000
                      })

                      self.paid = false
                      response1 = []
                    }
                  })
                  .catch(err => {
                    LNbits.utils.notifyApiError(err)
                    self.paid = false
                    response1 = []
                  })
              }
            }, 3000)
>>>>>>> 5eb208b8
          })
          .catch(err => {
            self.$q.notify({
              color: 'warning',
              html: true,
              message:
                '<center>Device is not connected! <br/> Ask the host to turn on their device and have Spotify open</center>',
              timeout: 5000
            })
          })
      },
<<<<<<< HEAD
=======
      checkInvoice(juke_id, paymentHash) {
        var self = this
        LNbits.api
          .request(
            'GET',
            '/jukebox/api/v1/jukebox/jb/checkinvoice/' +
              juke_id +
              '/' +
              paymentHash,
            'filla'
          )
          .then(function (response) {
            self.paid = response.data.paid
          })
          .catch(function (error) {
            LNbits.utils.notifyApiError(error)
          })
      },
>>>>>>> 5eb208b8
      getCurrent() {
        LNbits.api
          .request('GET', '/jukebox/api/v1/jukebox/jb/currently/{{juke_id}}')
          .then(function (res) {
            if (res.data.id) {
              self.currentlyPlaying = res.data
            }
          })
          .catch(function (error) {
            LNbits.utils.notifyApiError(error)
          })
      },
      selectPlaylist() {
        self = this
        LNbits.api
          .request(
            'GET',
            '/jukebox/api/v1/jukebox/jb/playlist/' +
              '{{ juke_id }}' +
              '/' +
              self.playlist.split(',')[0].split('-')[1]
          )
          .then(function (response) {
            self.currentPlaylist = response.data
          })
          .catch(err => {
            LNbits.utils.notifyApiError(err)
          })
      },
      currentSong() {}
    },
    created() {
      this.getCurrent()
      this.playlists = JSON.parse('{{ playlists | tojson }}')
      this.selectedWallet.inkey = '{{ inkey }}'
      this.startPaymentNotifier()
      self = this
      LNbits.api
        .request(
          'GET',
          '/jukebox/api/v1/jukebox/jb/playlist/' +
            '{{ juke_id }}' +
            '/' +
            self.playlists[0].split(',')[0].split('-')[1]
        )
        .then(function (response) {
          self.currentPlaylist = response.data
        })
        .catch(err => {
          LNbits.utils.notifyApiError(err)
        })
    }
  })
</script>
{% endblock %}<|MERGE_RESOLUTION|>--- conflicted
+++ resolved
@@ -134,17 +134,6 @@
       }
     },
     methods: {
-<<<<<<< HEAD
-=======
-      cancelPayment: function () {
-        this.paymentReq = null
-        clearInterval(this.paymentDialog.checker)
-        if (this.paymentDialog.dismissMsg) {
-          this.paymentDialog.dismissMsg()
-        }
-      },
-      closeReceiveDialog() {},
->>>>>>> 5eb208b8
       payForSong(song_id, name, artist, image) {
         self = this
         self.receive.name = name
@@ -210,58 +199,10 @@
             self.receive.paymentReq = response.data[0][1]
             self.receive.paymentHash = response.data[0][0]
             self.receive.dialogues.second = true
-<<<<<<< HEAD
+
             self.$q.notify({
               message: 'Processing'
             })
-=======
-
-            var paymentChecker = setInterval(function () {
-              if (!self.paid) {
-                self.checkInvoice(self.receive.paymentHash, '{{ juke_id }}')
-              }
-              if (self.paid) {
-                clearInterval(paymentChecker)
-                self.paid = true
-                self.receive.dialogues.first = false
-                self.receive.dialogues.second = false
-                self.$q.notify({
-                  message: 'Processing'
-                })
-                LNbits.api
-                  .request(
-                    'GET',
-                    '/jukebox/api/v1/jukebox/jb/invoicep/' +
-                      song_id +
-                      '/{{ juke_id }}/' +
-                      self.receive.paymentHash
-                  )
-                  .then(function (response1) {
-                    if (response1.data[2] == song_id) {
-                      setTimeout(function () {
-                        self.getCurrent()
-                      }, 500)
-                      self.$q.notify({
-                        color: 'green',
-                        message:
-                          'Success! "' +
-                          self.receive.name +
-                          '" will be played soon',
-                        timeout: 3000
-                      })
-
-                      self.paid = false
-                      response1 = []
-                    }
-                  })
-                  .catch(err => {
-                    LNbits.utils.notifyApiError(err)
-                    self.paid = false
-                    response1 = []
-                  })
-              }
-            }, 3000)
->>>>>>> 5eb208b8
           })
           .catch(err => {
             self.$q.notify({
@@ -273,27 +214,6 @@
             })
           })
       },
-<<<<<<< HEAD
-=======
-      checkInvoice(juke_id, paymentHash) {
-        var self = this
-        LNbits.api
-          .request(
-            'GET',
-            '/jukebox/api/v1/jukebox/jb/checkinvoice/' +
-              juke_id +
-              '/' +
-              paymentHash,
-            'filla'
-          )
-          .then(function (response) {
-            self.paid = response.data.paid
-          })
-          .catch(function (error) {
-            LNbits.utils.notifyApiError(error)
-          })
-      },
->>>>>>> 5eb208b8
       getCurrent() {
         LNbits.api
           .request('GET', '/jukebox/api/v1/jukebox/jb/currently/{{juke_id}}')
