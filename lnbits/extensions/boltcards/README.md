# Bolt cards (NXP NTAG) Extension

This extension allows you to link your Bolt Card (or other compatible NXP NTAG device) with a LNbits instance and use it in a more secure way than a static LNURLw. A technology called [Secure Unique NFC](https://mishka-scan.com/blog/secure-unique-nfc) is utilized in this workflow. 

<a href="https://www.youtube.com/watch?v=wJ7QLFTRjK0">Tutorial</a>

**Disclaimer:** ***Use this only if you either know what you are doing or are a reckless lightning pioneer. Only you are responsible for all your sats, cards and other devices. Always backup all your card keys!***

<<<<<<< HEAD
***In order to use this extension you need to be able to setup your own card.*** That means writing a URL template pointing to your LNBits instance, configuring some SUN (SDM) settings and optionally changing the card's keys. There's a [guide](https://www.whitewolftech.com/articles/payment-card/) to set it up with a card reader connected to your computer. It can be done (without setting the keys) with [TagWriter app by NXP](https://play.google.com/store/apps/details?id=com.nxp.nfc.tagwriter) Android app. Last but not least, an OSS android app by name [Boltcard NFC Card Creator](https://github.com/boltcard/bolt-nfc-android-app) is being developed for these purposes. It's available from Google Play [here](https://play.google.com/store/apps/details?id=com.lightningnfcapp).
=======
***In order to use this extension you need to be able to setup your own card.*** That means writing a URL template pointing to your LNbits instance, configuring some SUN (SDM) settings and optionally changing the card's keys. There's a [guide](https://www.whitewolftech.com/articles/payment-card/) to set it up with a card reader connected to your computer. It can be done (without setting the keys) with [TagWriter app by NXP](https://play.google.com/store/apps/details?id=com.nxp.nfc.tagwriter) Android app. Last but not least, an OSS android app by name [bolt-nfc-android-app](https://github.com/boltcard/bolt-nfc-android-app) is being developed for these purposes. It's available from Google Play [here](https://play.google.com/store/apps/details?id=com.lightningnfcapp).
>>>>>>> b0075726

## About the keys

Up to five 16-byte keys can be stored on the card, numbered from 00 to 04. In the empty state they all should be set to zeros (00000000000000000000000000000000). For this extension only two keys need to be set, but for the security reasons all five keys should be changed from default (empty) state. The keys directly needed by this extension are: 

- One for encrypting the card UID and the counter (p parameter), let's called it meta key, key #01 or K1.

- One for calculating CMAC (c parameter), let's called it file key, key #02 or K2.

The key #00, K0 (also know as auth key) is skipped to be used as authentification key. It is not needed by this extension, but should be filled in order to write the keys in cooperation with Boltcard NFC Card Creator. In this case also K3 is set to same value as K1 and K4 as K2, so all keys are changed from default values. Keep that in your mind in case you need to reset the keys manually.

***Always backup all keys that you're trying to write on the card. Without them you may not be able to change them in the future!***

<<<<<<< HEAD
## Setting the card - Boltcard NFC Card Creator (easy way)
Updated for v0.1.2
=======
## Setting the card - bolt-nfc-android-app (easy way)
So far, regarding the keys, the app can only write a new key set on an empty card (with zero keys). **When you write non zero (and 'non debug') keys, they can't be rewrite with this app.** You have to do it on your computer. 

- Read the card with the app. Note UID so you can fill it in the extension later.
- Write the link on the card. It shoud be like `YOUR_LNBITS_DOMAIN/boltcards/api/v1/scan/{external_id}`
    - `{external_id}` should be replaced with the External ID found in the LNbits dialog.
>>>>>>> b0075726

- Add new card in the extension. 
    - Set a max sats per transaction. Any transaction greater than this amount will be rejected.
    - Set a max sats per day. After the card spends this amount of sats in a day, additional transactions will be rejected.
    - Set a card name. This is just for your reference inside LNbits.
    - Set the card UID. This is the unique identifier on your NFC card and is 7 bytes.
        - If on an Android device with a newish version of Chrome, you can click the icon next to the input and tap your card to autofill this field.
        - Otherwise read it with the Android app (Advanced -> Read NFC) and paste it to the field.
    - Advanced Options
        - Card Keys (k0, k1, k2) will be automatically generated if not explicitly set.
            - Set to 16 bytes of 0s (00000000000000000000000000000000) to leave the keys in default (empty) state (this is unsecure).
            - GENERATE KEY button fill the keys randomly.  
    - Click CREATE CARD button
- Click the QR code button next to a card to view its details. Backup the keys now! They'll be comfortable in your password manager.
    - Now you can scan the QR code with the Android app (Create Bolt Card -> SCAN QR CODE). 
    - Or you can Click the "KEYS / AUTH LINK" button to copy the auth URL to the clipboard. Then paste it into the Android app (Create Bolt Card -> PASTE AUTH URL).
- Click WRITE CARD NOW and approach the NFC card to set it up. DO NOT REMOVE THE CARD PREMATURELY! 

## Erasing the card - Boltcard NFC Card Creator
Updated for v0.1.2

Since v0.1.2 of Boltcard NFC Card Creator it is possible not only reset the keys but also disable the SUN function and do the complete erase so the card can be use again as a static tag (or set as a new Bolt Card, ofc).

- Click the QR code button next to a card to view its details and select WIPE 
- OR click the red cross icon on the right side to reach the same 
- In the android app (Advanced -> Reset Keys)
    - Click SCAN QR CODE to scan the QR
    - Or click WIPE DATA in LNbits to copy and paste in to the app (PASTE KEY JSON)
- Click RESET CARD NOW and approach the NFC card to erase it. DO NOT REMOVE THE CARD PREMATURELY! 
- Now if there is all success the card can be safely delete from LNbits (but keep the keys backuped anyway; batter safe than brick).

## Setting the card - computer (hard way)

Follow the guide. 

The URI should be `lnurlw://YOUR-DOMAIN.COM/boltcards/api/v1/scan/{YOUR_card_external_id}?p=00000000000000000000000000000000&c=0000000000000000`

Then fill up the card parameters in the extension. Card Auth key (K0) can be filled in the extension just for the record. Initical counter can be 0.

## Setting the card - android NXP app (hard way)
- If you don't know the card ID, use NXP TagInfo app to find it out.
- In the TagWriter app tap Write tags
- New Data Set > Link
- Set URI type to Custom URL
- URL should look like lnurlw://YOUR_LNBITS_DOMAIN/boltcards/api/v1/scan/{YOUR_card_external_id}?p=00000000000000000000000000000000&c=0000000000000000
- click Configure mirroring options
- Select Card Type NTAG 424 DNA
- Check Enable SDM Mirroring
- Select SDM Meta Read Access Right to 01
- Check Enable UID Mirroring
- Check Enable Counter Mirroring
- Set SDM Counter Retrieval Key to 0E
- Set PICC Data Offset to immediately after e=
- Set Derivation Key for CMAC Calculation to 00
- Set SDM MAC Input Offset to immediately after c=
- Set SDM MAC Offset to immediately after c=
- Save & Write
- Scan with compatible Wallet

This app afaik cannot change the keys. If you cannot change them any other way, leave them empty in the extension dialog and remember you're not secured. Card Auth key (K0) can be omitted anyway. Initical counter can be 0.<|MERGE_RESOLUTION|>--- conflicted
+++ resolved
@@ -6,11 +6,8 @@
 
 **Disclaimer:** ***Use this only if you either know what you are doing or are a reckless lightning pioneer. Only you are responsible for all your sats, cards and other devices. Always backup all your card keys!***
 
-<<<<<<< HEAD
-***In order to use this extension you need to be able to setup your own card.*** That means writing a URL template pointing to your LNBits instance, configuring some SUN (SDM) settings and optionally changing the card's keys. There's a [guide](https://www.whitewolftech.com/articles/payment-card/) to set it up with a card reader connected to your computer. It can be done (without setting the keys) with [TagWriter app by NXP](https://play.google.com/store/apps/details?id=com.nxp.nfc.tagwriter) Android app. Last but not least, an OSS android app by name [Boltcard NFC Card Creator](https://github.com/boltcard/bolt-nfc-android-app) is being developed for these purposes. It's available from Google Play [here](https://play.google.com/store/apps/details?id=com.lightningnfcapp).
-=======
-***In order to use this extension you need to be able to setup your own card.*** That means writing a URL template pointing to your LNbits instance, configuring some SUN (SDM) settings and optionally changing the card's keys. There's a [guide](https://www.whitewolftech.com/articles/payment-card/) to set it up with a card reader connected to your computer. It can be done (without setting the keys) with [TagWriter app by NXP](https://play.google.com/store/apps/details?id=com.nxp.nfc.tagwriter) Android app. Last but not least, an OSS android app by name [bolt-nfc-android-app](https://github.com/boltcard/bolt-nfc-android-app) is being developed for these purposes. It's available from Google Play [here](https://play.google.com/store/apps/details?id=com.lightningnfcapp).
->>>>>>> b0075726
+
+***In order to use this extension you need to be able to setup your own card.*** That means writing a URL template pointing to your LNbits instance, configuring some SUN (SDM) settings and optionally changing the card's keys. There's a [guide](https://www.whitewolftech.com/articles/payment-card/) to set it up with a card reader connected to your computer. It can be done (without setting the keys) with [TagWriter app by NXP](https://play.google.com/store/apps/details?id=com.nxp.nfc.tagwriter) Android app. Last but not least, an OSS android app by name [Boltcard NFC Card Creator](https://github.com/boltcard/bolt-nfc-android-app) is being developed for these purposes. It's available from Google Play [here](https://play.google.com/store/apps/details?id=com.lightningnfcapp).
 
 ## About the keys
 
@@ -24,17 +21,9 @@
 
 ***Always backup all keys that you're trying to write on the card. Without them you may not be able to change them in the future!***
 
-<<<<<<< HEAD
+
 ## Setting the card - Boltcard NFC Card Creator (easy way)
-Updated for v0.1.2
-=======
-## Setting the card - bolt-nfc-android-app (easy way)
-So far, regarding the keys, the app can only write a new key set on an empty card (with zero keys). **When you write non zero (and 'non debug') keys, they can't be rewrite with this app.** You have to do it on your computer. 
-
-- Read the card with the app. Note UID so you can fill it in the extension later.
-- Write the link on the card. It shoud be like `YOUR_LNBITS_DOMAIN/boltcards/api/v1/scan/{external_id}`
-    - `{external_id}` should be replaced with the External ID found in the LNbits dialog.
->>>>>>> b0075726
+Updated for v0.1.3
 
 - Add new card in the extension. 
     - Set a max sats per transaction. Any transaction greater than this amount will be rejected.
@@ -54,7 +43,7 @@
 - Click WRITE CARD NOW and approach the NFC card to set it up. DO NOT REMOVE THE CARD PREMATURELY! 
 
 ## Erasing the card - Boltcard NFC Card Creator
-Updated for v0.1.2
+Updated for v0.1.3
 
 Since v0.1.2 of Boltcard NFC Card Creator it is possible not only reset the keys but also disable the SUN function and do the complete erase so the card can be use again as a static tag (or set as a new Bolt Card, ofc).
 
