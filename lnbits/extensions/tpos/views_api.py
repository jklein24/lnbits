--- conflicted
+++ resolved
@@ -64,11 +64,7 @@
 # @api_validate_post_request(
 #     schema={"amount": {"type": "integer", "min": 1, "required": True}}
 # )
-<<<<<<< HEAD
-async def api_tpos_create_invoice(tpos_id: str, amount: int = Query(..., ge=1)):
-=======
 async def api_tpos_create_invoice(amount: int = Query(..., ge=1), tpos_id: str = None):
->>>>>>> 76cb93b2
     tpos = await get_tpos(tpos_id)
 
     if not tpos:
