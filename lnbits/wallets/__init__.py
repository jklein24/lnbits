--- conflicted
+++ resolved
@@ -8,8 +8,5 @@
 from .lnbits import LNbitsWallet
 from .lndrest import LndRestWallet
 from .spark import SparkWallet
-<<<<<<< HEAD
 from .eclair import EclairWallet
-=======
-from .fake import FakeWallet
->>>>>>> 8dbe1b36
+from .fake import FakeWallet